[package]
authors = ["Johann Woelper <woelper@gmail.com>"]
description = "A minimalistic image viewer with analysis and editing tools"
edition = "2018"
exclude = ["res/*.gif", "tests/*"]
keywords = ["graphics", "image", "viewer"]
license = "MIT"
name = "oculante"
readme = "README.md"
repository = "https://github.com/woelper/oculante/"
version = "0.8.21"

[package.metadata.bundle]
icon = ["res/oculante.png"]
identifier = "com.github.woelper.oculante"
name = "oculante"

[dependencies]
anyhow = "1.0"
arboard = {version="3.2", features = ["wayland-data-control"]}
avif-decode = {version = "0.2", optional = true}
clap = "3.2"
dds-rs = "0.7"
dirs = "5.0"
env_logger = "0.11"
evalexpr = "11.1"
exr = "1.7"
fast_image_resize = "2.7"
gif = "0.12"
gif-dispose = "4"
image = {version = "0.25.1", features = ["hdr"]}
kamadak-exif = "0.5"
lexical-sort = "0.3"
libavif-image = { version = "0.11", optional = true }
log = "0.4"
nalgebra = "0.32"
notan = { version = "0.12", default-features = false, features = [
  "backend",
  "draw",
  "drop_files",
  "egui",
] }
egui_plot = "0.26"
palette = "0.7"
psd = "0.3"
quickraw = "0.1.6"
rand = "0.8"
rand_chacha = "0.3"
rayon = "1.7"
resvg = "0.33.0"
rfd = { version = "0.13", optional = true }
rgb = "0.8"
self_update = { version = "0.39", default-features = false, features = [
  "rustls",
], optional = true }
serde = { version = "1.0", features = ["derive"] }
serde_json = "1.0"
strum = { version = "0.26", features = ["derive"] }
strum_macros = "0.26"
tiny-skia = "0.9"
turbojpeg = {version = "0.5.4", features = ["image"], optional = true}
usvg = "0.33.0"
webbrowser = "0.8"
tiff = "0.9"
jxl-oxide = "0.7"
zune-png = "0.5.0-rc1"
img-parts = "0.3"
dark-light = "1.0"
trash = "3.1"
lutgen = {version ="0.10.0", features = ["lutgen-palettes"]}
libheif-rs = { version = "0.22.0", default-features = false, optional = true}
egui-phosphor = "0.4"
egui-notify = "0.13"
ktx2 = "0.3.0"
wgpu = "0.19"
thiserror = "1.0.51"
bitflags = "2.4.1"
flate2 = "1.0.28"
ruzstd = "0.5.0"
basis-universal = "0.3.1"
mouse_position = "0.1.3"
webp-animation = { version = "0.9.0", features = ["static"] }
fluent-uri = "0.1.4"
imageproc = { version = "0.24.0", features = ["rayon"] }
zune-core = "0.4.12"
num-traits = "0.2.18"
zerocopy = "0.7.34"
icns = "0.3.1"
jpeg2k = { version = "0.7.0", optional = true, default-features = false, features = [
  "threads",
  "file-io",
  "openjpeg-sys",
] }

[features]
default = ["turbo", "avif_native", "file_open", "update", "spirv"]
heif = ["libheif-rs"]
avif_native = ["avif-decode"]
dav1d = ["libavif-image"]
<<<<<<< HEAD
default = ["turbo", "avif_native", "file_open", "update", "j2k"]
file_open = ["rfd"]
turbo = ["turbojpeg"]
update = ["self_update"]
j2k = ["jpeg2k"]
=======
file_open = ["rfd"]
turbo = ["turbojpeg"]
update = ["self_update"]
shaderc = ["notan/shaderc"]
spirv = ["notan/glsl-to-spirv"]


>>>>>>> 9062c5f2

[target.'cfg(target_os = "macos")'.dependencies]
fruitbasket = "0.10.0"


[target.'cfg(windows)'.build-dependencies]
# this currently causes a link error LNK1356, check in the future if the problem was solved
windres = "0.2"

[build-dependencies]
env_logger = "0.11"
log = "0.4.14"
winres = "0.1"
cc = "1.0.46"
cmake = "0.1"

[dev-dependencies]
cmd_lib = "1.3.0"

[profile.release]
codegen-units = 1
# incremental = false
lto = true
strip = true
opt-level = 3
panic = "abort"

[profile.dev]
debug = false
incremental = true
opt-level = 1<|MERGE_RESOLUTION|>--- conflicted
+++ resolved
@@ -93,17 +93,10 @@
 ] }
 
 [features]
-default = ["turbo", "avif_native", "file_open", "update", "spirv"]
+default = ["turbo", "avif_native", "file_open", "update", "spirv", "j2k"]
 heif = ["libheif-rs"]
 avif_native = ["avif-decode"]
 dav1d = ["libavif-image"]
-<<<<<<< HEAD
-default = ["turbo", "avif_native", "file_open", "update", "j2k"]
-file_open = ["rfd"]
-turbo = ["turbojpeg"]
-update = ["self_update"]
-j2k = ["jpeg2k"]
-=======
 file_open = ["rfd"]
 turbo = ["turbojpeg"]
 update = ["self_update"]
@@ -111,7 +104,6 @@
 spirv = ["notan/glsl-to-spirv"]
 
 
->>>>>>> 9062c5f2
 
 [target.'cfg(target_os = "macos")'.dependencies]
 fruitbasket = "0.10.0"
