--- conflicted
+++ resolved
@@ -17,13 +17,8 @@
 
 [dependencies]
 anyhow = "1.0"
-<<<<<<< HEAD
-arboard = "3.2"
-avif-decode = { version = "0.2", optional = true }
-=======
 arboard = {version="3.2", features = ["wayland-data-control"]}
 avif-decode = {version = "0.2", optional = true}
->>>>>>> d63d971c
 clap = "3.2"
 dds-rs = "0.7"
 dirs = "5.0"
@@ -63,11 +58,7 @@
 strum = { version = "0.26", features = ["derive"] }
 strum_macros = "0.26"
 tiny-skia = "0.9"
-<<<<<<< HEAD
-turbojpeg = { version = "0.5", features = ["image"], optional = true }
-=======
 turbojpeg = {version = "0.5.4", features = ["image"], optional = true}
->>>>>>> d63d971c
 usvg = "0.33.0"
 webbrowser = "0.8"
 tiff = "0.9"
@@ -76,13 +67,8 @@
 img-parts = "0.3"
 dark-light = "1.0"
 trash = "3.1"
-<<<<<<< HEAD
-lutgen = { version = "0.9.0", features = ["lutgen-palettes"] }
-libheif-rs = { version = "0.22.0", default-features = false, optional = true }
-=======
 lutgen = {version ="0.10.0", features = ["lutgen-palettes"]}
 libheif-rs = { version = "0.22.0", default-features = false, optional = true}
->>>>>>> d63d971c
 egui-phosphor = "0.4"
 egui-notify = "0.13"
 ktx2 = "0.3.0"
