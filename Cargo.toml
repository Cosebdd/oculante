--- conflicted
+++ resolved
@@ -58,12 +58,8 @@
 usvg = "0.33.0"
 webbrowser = "0.8"
 tiff = "0.9"
-<<<<<<< HEAD
 lazy_static = "1.4.0"
-jxl-oxide = "0.1.0"
-=======
 jxl-oxide = "0.2.0"
->>>>>>> 3446b0b3
 
 
 [features]
