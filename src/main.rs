#![windows_subsystem = "windows"]

use clap::Arg;
use clap::Command;
use log::debug;
use log::error;
use log::info;
use log::warn;
use nalgebra::Vector2;
use notan::app::Event;
use notan::draw::*;
use notan::egui::{self, *};
use notan::prelude::*;
use shortcuts::key_pressed;
use std::path::PathBuf;
use std::sync::mpsc;
pub mod cache;
pub mod scrubber;
pub mod settings;
pub mod shortcuts;
#[cfg(feature = "turbo")]
use crate::image_editing::lossless_tx;
use crate::scrubber::find_first_image_in_directory;
use crate::shortcuts::InputEvent::*;
mod utils;
use utils::*;
mod appstate;
use appstate::*;
mod filebrowser;
use filebrowser::*;
// mod events;
#[cfg(target_os = "macos")]
mod mac;
mod net;
use net::*;
#[cfg(test)]
mod tests;
mod ui;
#[cfg(feature = "update")]
mod update;
use ui::*;

use crate::image_editing::EditState;

mod image_editing;
pub mod paint;

pub const FONT: &[u8; 309828] = include_bytes!("../res/fonts/Inter-Regular.ttf");

#[notan_main]
fn main() -> Result<(), String> {
    if std::env::var("RUST_LOG").is_err() {
        std::env::set_var("RUST_LOG", "warning");
    }
    // on debug builds, override log level
    #[cfg(debug_assertions)]
    {
        std::env::set_var("RUST_LOG", "debug");
        let _ = env_logger::try_init();
    }

    let icon_data = include_bytes!("../icon.ico");

    let mut window_config = WindowConfig::new()
        .title(&format!("Oculante | {}", env!("CARGO_PKG_VERSION")))
        .size(1026, 600) // window's size
        .resizable(true) // window can be resized
        .set_window_icon_data(Some(icon_data))
        .set_taskbar_icon_data(Some(icon_data))
        .multisampling(0)
        .min_size(600, 400);

    #[cfg(target_os = "windows")]
    {
        window_config = window_config.vsync(true).high_dpi(true);
    }

    #[cfg(target_os = "linux")]
    {
        window_config = window_config.lazy_loop(true).vsync(true).high_dpi(true);
    }

    #[cfg(target_os = "netbsd")]
    {
        window_config = window_config.lazy_loop(true).vsync(true);
    }

    #[cfg(target_os = "macos")]
    {
        window_config = window_config.lazy_loop(true).vsync(true).high_dpi(true);
    }

    #[cfg(target_os = "macos")]
    {
        // MacOS needs an incredible dance performed just to open a file
        let _ = mac::launch();
    }

    // Unfortunately we need to load the persistent settings here, too - the window settings need
    // to be set before window creation
    match settings::PersistentSettings::load() {
        Ok(settings) => {
            window_config.vsync = settings.vsync;
            if settings.window_geometry != Default::default() {
                window_config.width = settings.window_geometry.1 .0;
                window_config.height = settings.window_geometry.1 .1;
            }
            debug!("Loaded vsync.");
        }
        Err(e) => {
            error!("Could not load settings: {e}");
        }
    }

    info!("Starting oculante.");
    notan::init_with(init)
        .add_config(window_config)
        .add_config(EguiConfig)
        .add_config(DrawConfig)
        .event(event)
        .update(update)
        .draw(drawe)
        .build()
}

fn init(gfx: &mut Graphics, plugins: &mut Plugins) -> OculanteState {
    info!("Now matching arguments {:?}", std::env::args());
    // Filter out strange mac args
    let args: Vec<String> = std::env::args().filter(|a| !a.contains("psn_")).collect();

    let matches = Command::new("Oculante")
        .arg(
            Arg::new("INPUT")
                .help("Display this image")
                // .required(true)
                .index(1),
        )
        .arg(
            Arg::new("l")
                .short('l')
                .help("Listen on port")
                .takes_value(true),
        )
        .arg(
            Arg::new("chainload")
                .required(false)
                .takes_value(false)
                .short('c')
                .help("Chainload on Mac"),
        )
        .get_matches_from(args);

    debug!("Completed argument parsing.");

    let maybe_img_location = matches.value_of("INPUT").map(PathBuf::from);

    let mut state = OculanteState {
        texture_channel: mpsc::channel(),
        // current_path: maybe_img_location.cloned(/),
        ..Default::default()
    };

    match settings::PersistentSettings::load() {
        Ok(settings) => {
            state.persistent_settings = settings;
            info!("Successfully loaded previous settings.")
        }
        Err(e) => {
            warn!("Settings failed to load: {e}. This may happen after application updates. Generating a fresh file.");
            state.persistent_settings = Default::default();
            state.persistent_settings.save();
        }
    }

    state.player = Player::new(
        state.texture_channel.0.clone(),
        state.persistent_settings.max_cache,
        gfx.limits().max_texture_size,
    );

    debug!("Image is: {:?}", maybe_img_location);

    if let Some(ref location) = maybe_img_location {
        // Check if path is a directory or a file (and that it even exists)
        let mut start_img_location: Option<PathBuf> = None;

        if let Ok(maybe_location_metadata) = location.metadata() {
            if maybe_location_metadata.is_dir() {
                // Folder - Pick first image from the folder...
                if let Ok(first_img_location) = find_first_image_in_directory(location) {
                    start_img_location = Some(first_img_location);
                }
            } else if is_ext_compatible(location) {
                // Image File with a usable extension
                start_img_location = Some(location.clone());
            } else {
                // Unsupported extension
                state.send_message(&format!("ERROR: Unsupported file: {} - Open Github issue if you think this should not happen.", location.display()));
            }
        } else {
            // Not a valid path, or user doesn't have permission to access?
            state.send_message(&format!("ERROR: Can't open file: {}", location.display()));
        }

        // Assign image path if we have a valid one here
        if let Some(img_location) = start_img_location {
            state.is_loaded = false;
            state.current_path = Some(img_location.clone());
            state
                .player
                .load(&img_location, state.message_channel.0.clone());
        }
    }

    if let Some(port) = matches.value_of("l") {
        match port.parse::<i32>() {
            Ok(p) => {
                state.message = Some(format!("Listening on {p}"));
                recv(p, state.texture_channel.0.clone());
                state.current_path = Some(PathBuf::from(&format!("network port {p}")));
                state.network_mode = true;
            }
            Err(_) => error!("Port must be a number"),
        }
    }

    // Set up egui style
    plugins.egui(|ctx| {
        let mut fonts = FontDefinitions::default();

        fonts
            .font_data
            .insert("my_font".to_owned(), FontData::from_static(FONT));

        // TODO: This needs to be a monospace font
        // fonts.font_data.insert(
        //     "my_font_mono".to_owned(),
        //     FontData::from_static(include_bytes!("../res/fonts/FiraCode-Regular.ttf"))
        // );

        // Put my font first (highest priority):
        fonts
            .families
            .get_mut(&FontFamily::Proportional)
            .unwrap()
            .insert(0, "my_font".to_owned());

        // fonts.families.get_mut(&FontFamily::Monospace).unwrap()
        //     .insert(0, "my_font_mono".to_owned());

        let mut style: egui::Style = (*ctx.style()).clone();
        let font_scale = 0.80;

        style.text_styles.get_mut(&TextStyle::Body).unwrap().size = 18. * font_scale;
        style.text_styles.get_mut(&TextStyle::Button).unwrap().size = 18. * font_scale;
        style.text_styles.get_mut(&TextStyle::Small).unwrap().size = 15. * font_scale;
        style.text_styles.get_mut(&TextStyle::Heading).unwrap().size = 22. * font_scale;
        style.visuals.selection.bg_fill = Color32::from_rgb(
            state.persistent_settings.accent_color[0],
            state.persistent_settings.accent_color[1],
            state.persistent_settings.accent_color[2],
        );

        let accent_color = style.visuals.selection.bg_fill.to_array();
        debug!("Luma {:?}", accent_color);

        let accent_color_luma = (accent_color[0] as f32 * 0.299
            + accent_color[1] as f32 * 0.587
            + accent_color[2] as f32 * 0.114)
            .max(0.)
            .min(255.) as u8;
        debug!("Luma {accent_color_luma}");
        let accent_color_luma = if accent_color_luma < 80 { 220 } else { 80 };
        // Set text on highlighted elements
        style.visuals.selection.stroke = Stroke::new(2.0, Color32::from_gray(accent_color_luma));
        ctx.set_style(style);
        ctx.set_fonts(fonts);
    });

    // load checker texture
    if let Ok(checker_image) = image::load_from_memory(include_bytes!("../res/checker.png")) {
        // state.checker_texture = checker_image.into_rgba8().to_texture(gfx);
        // No mipmaps for the checker pattern!
        let img = checker_image.into_rgba8();
        state.checker_texture = gfx
            .create_texture()
            .from_bytes(&img, img.width() as i32, img.height() as i32)
            .with_mipmaps(false)
            .with_format(notan::prelude::TextureFormat::SRgba8)
            .build()
            .ok();
    }

    state
}

fn event(app: &mut App, state: &mut OculanteState, evt: Event) {
    match evt {
        Event::KeyUp { .. } => {
            // Fullscreen needs to be on key up on mac (bug)
            if key_pressed(app, state, Fullscreen) {
                toggle_fullscreen(app, state);
            }
        }
        Event::KeyDown { .. } => {
            debug!("key down");

            // return;
            // pan image with keyboard
            let delta = 40.;
            if key_pressed(app, state, PanRight) {
                state.image_geometry.offset.x += delta;
                limit_offset(app, state);
            }
            if key_pressed(app, state, PanUp) {
                state.image_geometry.offset.y -= delta;
                limit_offset(app, state);
            }
            if key_pressed(app, state, PanLeft) {
                state.image_geometry.offset.x -= delta;
                limit_offset(app, state);
            }
            if key_pressed(app, state, PanDown) {
                state.image_geometry.offset.y += delta;
                limit_offset(app, state);
            }
            if key_pressed(app, state, CompareNext) {
                compare_next(state);
            }
            if key_pressed(app, state, ResetView) {
                state.reset_image = true
            }
            if key_pressed(app, state, ZenMode) {
                toggle_zen_mode(state, app);
            }
            if key_pressed(app, state, ZoomActualSize) {
                set_zoom(1.0, None, state);
            }
            if key_pressed(app, state, ZoomDouble) {
                set_zoom(2.0, None, state);
            }
            if key_pressed(app, state, ZoomThree) {
                set_zoom(3.0, None, state);
            }
            if key_pressed(app, state, ZoomFour) {
                set_zoom(4.0, None, state);
            }
            if key_pressed(app, state, ZoomFive) {
                set_zoom(5.0, None, state);
            }

            if key_pressed(app, state, Quit) {
                // std::process::exit(0)
                state.persistent_settings.save_blocking();
                app.backend.exit();
            }

            #[cfg(feature = "turbo")]
            if key_pressed(app, state, LosslessRotateRight) {
                debug!("Lossless rotate right");

                if let Some(p) = &state.current_path {
                    if lossless_tx(
                        p,
                        turbojpeg::Transform {
                            op: turbojpeg::TransformOp::Rot90,
                            ..turbojpeg::Transform::default()
                        },
                    )
                    .is_ok()
                    {
                        state.is_loaded = false;
                        // This needs "deep" reload
                        state.player.cache.clear();
                        state.player.load(p, state.message_channel.0.clone());
                    }
                }
            }

            #[cfg(feature = "turbo")]
            if key_pressed(app, state, LosslessRotateLeft) {
                debug!("Lossless rotate left");
                if let Some(p) = &state.current_path {
                    if lossless_tx(
                        p,
                        turbojpeg::Transform {
                            op: turbojpeg::TransformOp::Rot270,
                            ..turbojpeg::Transform::default()
                        },
                    )
                    .is_ok()
                    {
                        state.is_loaded = false;
                        // This needs "deep" reload
                        state.player.cache.clear();
                        state.player.load(p, state.message_channel.0.clone());
                    } else {
                        warn!("rotate left failed")
                    }
                }
            }

            if key_pressed(app, state, Browse) {
                #[cfg(feature = "native_filedialog")]
                browse_for_image_path(state);
            
                state.file_browser_active = true;

            }

       

            if key_pressed(app, state, NextImage) {
                if state.is_loaded {
                    next_image(state)
                }
            }
            if key_pressed(app, state, PreviousImage) {
                if state.is_loaded {
                    prev_image(state)
                }
            }
            if key_pressed(app, state, FirstImage) {
                first_image(state)
            }
            if key_pressed(app, state, LastImage) {
                last_image(state)
            }

            if key_pressed(app, state, AlwaysOnTop) {
                state.always_on_top = !state.always_on_top;
                app.window().set_always_on_top(state.always_on_top);
            }

            if key_pressed(app, state, InfoMode) {
                state.persistent_settings.info_enabled = !state.persistent_settings.info_enabled;
                send_extended_info(
                    &state.current_image,
                    &state.current_path,
                    &state.extended_info_channel,
                );
            }

            if key_pressed(app, state, EditMode) {
                state.persistent_settings.edit_enabled = !state.persistent_settings.edit_enabled;
            }

            if key_pressed(app, state, ZoomIn) {
                let delta = zoomratio(3.5, state.image_geometry.scale);
                let new_scale = state.image_geometry.scale + delta;
                // limit scale
                if new_scale > 0.05 && new_scale < 40. {
                    // We want to zoom towards the center
                    let center: Vector2<f32> = nalgebra::Vector2::new(
                        app.window().width() as f32 / 2.,
                        app.window().height() as f32 / 2.,
                    );
                    state.image_geometry.offset -= scale_pt(
                        state.image_geometry.offset,
                        center,
                        state.image_geometry.scale,
                        delta,
                    );
                    state.image_geometry.scale += delta;
                }
            }

            if key_pressed(app, state, ZoomOut) {
                let delta = zoomratio(-3.5, state.image_geometry.scale);
                let new_scale = state.image_geometry.scale + delta;
                // limit scale
                if new_scale > 0.05 && new_scale < 40. {
                    // We want to zoom towards the center
                    let center: Vector2<f32> = nalgebra::Vector2::new(
                        app.window().width() as f32 / 2.,
                        app.window().height() as f32 / 2.,
                    );
                    state.image_geometry.offset -= scale_pt(
                        state.image_geometry.offset,
                        center,
                        state.image_geometry.scale,
                        delta,
                    );
                    state.image_geometry.scale += delta;
                }
            }
        }
        Event::WindowResize { width, height } => {
            //TODO: remove this if save on exit works
            state.persistent_settings.window_geometry.1 = (width, height);
            state.persistent_settings.window_geometry.0 = app.backend.window().position();
            // By resetting the image, we make it fill the window on resize
            if state.persistent_settings.zen_mode {
                state.reset_image = true;
            }
        }
        _ => (),
    }

    match evt {
        Event::Exit => {
            info!("About to exit");
            // save position
            state.persistent_settings.window_geometry =
                (app.window().position(), app.window().size());
            state.persistent_settings.save_blocking();
        }
        Event::MouseWheel { delta_y, .. } => {
            if !state.pointer_over_ui {
                if app.keyboard.ctrl() {
                    // Change image to next/prev
                    // - map scroll-down == next, as that's the natural scrolling direction
                    if delta_y > 0.0 {
                        prev_image(state)
                    } else {
                        next_image(state)
                    }
                } else {
                    // Normal scaling
                    let delta = zoomratio(
                        (delta_y / 10.).max(-5.0).min(5.0),
                        state.image_geometry.scale,
                    );
                    let new_scale = state.image_geometry.scale + delta;
                    // limit scale
                    if new_scale > 0.01 && new_scale < 40. {
                        state.image_geometry.offset -= scale_pt(
                            state.image_geometry.offset,
                            state.cursor,
                            state.image_geometry.scale,
                            delta,
                        );
                        state.image_geometry.scale += delta;
                    }
                }
            }
        }

        Event::Drop(file) => {
            if let Some(p) = file.path {
                state.is_loaded = false;
                state.current_image = None;
                state.player.load(&p, state.message_channel.0.clone());
                state.current_path = Some(p);
            }
        }
        Event::MouseDown { button, .. } => {
            state.drag_enabled = true;
            match button {
                MouseButton::Left => {
                    if !state.mouse_grab {
                        state.drag_enabled = true;
                    }
                }
                MouseButton::Middle => {
                    state.drag_enabled = true;
                }
                _ => {}
            }
        }
        Event::MouseUp { button, .. } => match button {
            MouseButton::Left | MouseButton::Middle => state.drag_enabled = false,
            _ => {}
        },
        _ => {
            // debug!("{:?}", evt);
        }
    }
}

fn update(app: &mut App, state: &mut OculanteState) {
    let mouse_pos = app.mouse.position();

    state.mouse_delta = Vector2::new(mouse_pos.0, mouse_pos.1) - state.cursor;
    state.cursor = mouse_pos.size_vec();
    if state.drag_enabled {
        if !state.mouse_grab || app.mouse.is_down(MouseButton::Middle) {
            state.image_geometry.offset += state.mouse_delta;
            limit_offset(app, state);
        }
    }

    // Since we can't access the window in the event loop, we store it in the state
    state.window_size = app.window().size().size_vec();

    if state.persistent_settings.info_enabled || state.edit_state.painting {
        state.cursor_relative = pos_from_coord(
            state.image_geometry.offset,
            state.cursor,
            Vector2::new(
                state.image_dimension.0 as f32,
                state.image_dimension.1 as f32,
            ),
            state.image_geometry.scale,
        );
    }

    // redraw constantly until the image is fully loaded or it is reset on canvas
    if !state.is_loaded || state.reset_image {
        app.window().request_frame();
    }

    // make sure that in edit mode, RGBA is set.
    // This is a bit lazy. but instead of writing lots of stuff for an ubscure feature,
    // let's disable it here.
    if state.persistent_settings.edit_enabled {
        state.persistent_settings.current_channel = ColorChannel::Rgba;
    }

    // redraw if extended info is missing so we make sure it's promply displayed
    if state.persistent_settings.info_enabled && state.image_info.is_none() {
        app.window().request_frame();
    }

    // check extended info has been sent
    if let Ok(info) = state.extended_info_channel.1.try_recv() {
        debug!("Received extended image info for {}", info.name);
        state.image_info = Some(info);
        app.window().request_frame();
    }

    // Only receive messages if current one is cleared
    // debug!("cooldown {}", state.toast_cooldown);

    if state.message.is_none() {
        state.toast_cooldown = 0.;

        // check if a new message has been sent
        if let Ok(msg) = state.message_channel.1.try_recv() {
            debug!("Received message: {msg}");
            if msg.to_lowercase().contains("error") || msg.to_lowercase().contains("unsupported") {
                if state.current_image.is_none() {
                    state.current_path = None;
                }
            }
            state.message = Some(msg);
        }
    }
}

fn drawe(app: &mut App, gfx: &mut Graphics, plugins: &mut Plugins, state: &mut OculanteState) {
    let mut draw = gfx.create_draw();

    // check if a new texture has been sent
    if let Ok(frame) = state.texture_channel.1.try_recv() {
        let img = frame.buffer;
        // debug!("Received image buffer: {:?}", img.dimensions());
        state.image_dimension = img.dimensions();
        // state.current_texture = img.to_texture(gfx);

        // debug!("Frame source: {:?}", frame.source);

        set_title(app, state);

        // fill image sequence
        if let Some(p) = &state.current_path {
            state.scrubber = scrubber::Scrubber::new(p);
            state.scrubber.wrap = state.persistent_settings.wrap_folder;

            // debug!("{:#?} from {}", &state.scrubber, p.display());
            if !state.persistent_settings.recent_images.contains(p) {
                state.persistent_settings.recent_images.insert(0, p.clone());
                state.persistent_settings.recent_images.truncate(10);
            }
        }

        match frame.source {
            FrameSource::Still => {
                state.edit_state.result_image_op = Default::default();
                state.edit_state.result_pixel_op = Default::default();

                if !state.persistent_settings.keep_view {
                    state.reset_image = true;

                    if let Some(p) = state.current_path.clone() {
                        if state.persistent_settings.max_cache != 0 {
                            state.player.cache.insert(&p, img.clone());
                        }
                    }
                }
                // always reset if first image
                if state.current_texture.is_none() {
                    state.reset_image = true;
                }

                if !state.persistent_settings.keep_edits {
                    state.edit_state = Default::default();
                } else {
                    state.edit_state.result_pixel_op = Default::default();
                    state.edit_state.result_image_op = Default::default();
                }

                // Load edit information if any
                if let Some(p) = &state.current_path {
                    if p.with_extension("oculante").is_file() {
                        if let Ok(f) = std::fs::File::open(p.with_extension("oculante")) {
                            if let Ok(edit_state) = serde_json::from_reader::<_, EditState>(f) {
                                state.send_message("Edits have been loaded for this image.");
                                state.edit_state = edit_state;
                                state.persistent_settings.edit_enabled = true;
                                state.reset_image = true;
                            }
                        }
                    } else if let Some(parent) = p.parent() {
                        info!("Looking for {}", parent.join(".oculante").display());
                        if parent.join(".oculante").is_file() {
                            info!("is file {}", parent.join(".oculante").display());

                            if let Ok(f) = std::fs::File::open(parent.join(".oculante")) {
                                if let Ok(edit_state) = serde_json::from_reader::<_, EditState>(f) {
                                    state.send_message(
                                        "Directory edits have been loaded for this image.",
                                    );
                                    state.edit_state = edit_state;
                                    state.persistent_settings.edit_enabled = true;
                                    state.reset_image = true;
                                }
                            }
                        }
                    }
                }
                state.animation_mode = false;
                state.image_info = None;
            }
            FrameSource::EditResult => {
                // debug!("EditResult");
                // state.edit_state.is_processing = false;
            }
            FrameSource::AnimationStart => {
                state.animation_mode = true;
                state.reset_image = true
            }
            FrameSource::Animation => {
                state.animation_mode = true;
            }
        }

        if let Some(tex) = &mut state.current_texture {
            if tex.width() as u32 == img.width() && tex.height() as u32 == img.height() {
                img.update_texture(gfx, tex);
            } else {
                state.current_texture = img.to_texture(gfx);
            }
        } else {
            state.current_texture = img.to_texture(gfx);
        }

        state.is_loaded = true;

        match &state.persistent_settings.current_channel {
            // Unpremultiply the image
            ColorChannel::Rgb => state.current_texture = unpremult(&img).to_texture(gfx),
            // Do nuttin'
            ColorChannel::Rgba => (),
            // Display the channel
            _ => {
                state.current_texture =
                    solo_channel(&img, state.persistent_settings.current_channel as usize)
                        .to_texture(gfx)
            }
        }
        state.current_image = Some(img);
        if state.persistent_settings.info_enabled {
            debug!("Sending extended info");
            send_extended_info(
                &state.current_image,
                &state.current_path,
                &state.extended_info_channel,
            );
        }
    }

    if state.animation_mode {
        app.window().request_frame();
    }

    if state.reset_image {
        let window_size = app.window().size().size_vec();
        if let Some(current_image) = &state.current_image {
            let img_size = current_image.size_vec();
            let scale_factor = (window_size.x / img_size.x)
                .min(window_size.y / img_size.y)
                .min(1.0);
            state.image_geometry.scale = scale_factor;
            state.image_geometry.offset =
                window_size / 2.0 - (img_size * state.image_geometry.scale) / 2.0;

            debug!("Image has been reset.");
            state.reset_image = false;
        }
        app.window().request_frame();
    }

    // TODO: Do we need/want a "global" checker?
    // if state.persistent_settings.show_checker_background {
    //     if let Some(checker) = &state.checker_texture {
    //         draw.pattern(checker)
    //             .blend_mode(BlendMode::ADD)
    //             .size(app.window().width() as f32, app.window().height() as f32);
    //     }
    // }

    if let Some(texture) = &state.current_texture {
        if state.persistent_settings.show_checker_background {
            if let Some(checker) = &state.checker_texture {
                draw.pattern(checker)
                    // .size(texture.width() as f32, texture.height() as f32)
                    .size(texture.width() as f32 * state.image_geometry.scale * state.tiling as f32, texture.height() as f32 * state.image_geometry.scale* state.tiling as f32)
                    .blend_mode(BlendMode::ADD)
                    .translate(state.image_geometry.offset.x, state.image_geometry.offset.y)
                    // .scale(state.image_geometry.scale, state.image_geometry.scale)
                    ;
            }
        }
        if state.tiling < 2 {
            draw.image(texture)
                .blend_mode(BlendMode::NORMAL)
                .translate(state.image_geometry.offset.x, state.image_geometry.offset.y)
                .scale(state.image_geometry.scale, state.image_geometry.scale);
        } else {
            draw.pattern(texture)
                .translate(state.image_geometry.offset.x, state.image_geometry.offset.y)
                .scale(state.image_geometry.scale, state.image_geometry.scale)
                .size(
                    texture.width() * state.tiling as f32,
                    texture.height() * state.tiling as f32,
                );
        }

        if state.persistent_settings.show_frame {
            draw.rect((0.0, 0.0), texture.size())
                .stroke(1.0)
                .color(Color {
                    r: 0.5,
                    g: 0.5,
                    b: 0.5,
                    a: 0.5,
                })
                .blend_mode(BlendMode::ADD)
                .translate(state.image_geometry.offset.x, state.image_geometry.offset.y)
                .scale(state.image_geometry.scale, state.image_geometry.scale);
        }

        if state.persistent_settings.show_minimap {
            // let offset_x = app.window().size().0 as f32 - state.image_dimension.0 as f32;
            let offset_x = 0.0;

            let scale = 200. / app.window().size().0 as f32;
            let show_minimap = state.image_dimension.0 as f32 * state.image_geometry.scale
                > app.window().size().0 as f32;

            if show_minimap {
                draw.image(texture)
                    .blend_mode(BlendMode::NORMAL)
                    .translate(offset_x, 100.)
                    .scale(scale, scale);
            }
        }

        // Draw a brush preview when paint mode is on
        if state.edit_state.painting {
            if let Some(stroke) = state.edit_state.paint_strokes.last() {
                let dim = texture.width().min(texture.height()) / 50.;
                draw.circle(20.)
                    // .translate(state.cursor_relative.x, state.cursor_relative.y)
                    .translate(state.cursor.x, state.cursor.y)
                    .alpha(0.5)
                    .stroke(1.5)
                    .scale(state.image_geometry.scale, state.image_geometry.scale)
                    .scale(stroke.width * dim, stroke.width * dim);

                // For later: Maybe paint the actual brush? Maybe overkill.

                // if let Some(brush) = state.edit_state.brushes.get(stroke.brush_index) {
                //     if let Some(brush_tex) = brush.to_texture(gfx) {
                //         draw.image(&brush_tex)
                //             .blend_mode(BlendMode::NORMAL)
                //             .translate(state.cursor.x, state.cursor.y)
                //             .scale(state.scale, state.scale)
                //             .scale(stroke.width*dim, stroke.width*dim)
                //             // .translate(state.offset.x as f32, state.offset.y as f32)
                //             // .transform(state.cursor_relative)
                //             ;
                //     }
                // }
            }
        }
    }

    let egui_output = plugins.egui(|ctx| {
        // the top menu bar
<<<<<<< HEAD
        egui::TopBottomPanel::top("menu")
            .min_height(30.)
            .default_height(30.)
            .show(ctx, |ui| {

                if state.file_browser_active {
                    
                }


                main_menu(ui, state, app, gfx);
            });
=======

        if !state.persistent_settings.zen_mode {
            egui::TopBottomPanel::top("menu")
                .min_height(30.)
                .default_height(30.)
                .show(ctx, |ui| {
                    main_menu(ui, state, app, gfx);
                });
        }
>>>>>>> 3446b0b3

        if state.persistent_settings.show_scrub_bar {
            egui::TopBottomPanel::bottom("scrubber")
                .max_height(22.)
                .min_height(22.)
                .show(ctx, |ui| {
                    scrubber_ui(state, ui);
                });
        }

        if let Some(message) = &state.message.clone() {
            // debug!("Message is set, showing");
            egui::TopBottomPanel::bottom("message").show_animated(
                ctx,
                state.message.is_some(),
                |ui| {
                    ui.ctx().request_repaint();

                    ui.horizontal(|ui| {
                        ui.label(format!("💬 {message}"));
                        ui.with_layout(egui::Layout::right_to_left(egui::Align::TOP), |ui| {
                            if ui.small_button("🗙").clicked() {
                                state.message = None
                            }
                        });
                    });
                },
            );
            let max_anim_len = if state.persistent_settings.vsync {
                3.5
            } else {
                70.
            };

            // using delta does not work with rfd
            // state.toast_cooldown += app.timer.delta_f32();
            state.toast_cooldown += 0.01;
            // debug!("cooldown {}", state.toast_cooldown);

            if state.toast_cooldown > max_anim_len {
                debug!("Setting message to none, timer reached.");
                state.message = None;
            }
        }

        if state.persistent_settings.info_enabled
            && !state.settings_enabled
            && !state.persistent_settings.zen_mode
        {
            info_ui(ctx, state, gfx);
        }

        if state.persistent_settings.edit_enabled
            && !state.settings_enabled
            && !state.persistent_settings.zen_mode
        {
            edit_ui(app, ctx, state, gfx);
        }

        if !state.is_loaded {
            egui::TopBottomPanel::bottom("loader").show_animated(
                ctx,
                state.current_path.is_some(),
                |ui| {
                    if let Some(p) = &state.current_path {
                        ui.horizontal(|ui| {
                            ui.add(egui::Spinner::default());
                            ui.label(format!("Loading {}", p.display()));
                        });
                    }
                },
            );
            app.window().request_frame();
        }

        state.pointer_over_ui = ctx.is_pointer_over_area();
        // info!("using pointer {}", ctx.is_using_pointer());

        // if there is interaction on the ui (dragging etc)
        // we don't want zoom & pan to work, so we "grab" the pointer
        if ctx.is_using_pointer() || state.edit_state.painting || ctx.is_pointer_over_area() {
            state.mouse_grab = true;
        } else {
            state.mouse_grab = false;
        }

        if ctx.wants_keyboard_input() {
            state.key_grab = true;
        } else {
            state.key_grab = false;
        }
        // Settings come last, as they block keyboard grab (for hotkey assigment)
        settings_ui(app, ctx, state);
    });

    if state.network_mode {
        app.window().request_frame();
    }
    // if state.edit_state.is_processing {
    //     app.window().request_frame();
    // }
    let c = state.persistent_settings.background_color;
    draw.clear(Color::from_bytes(c[0], c[1], c[2], 255));
    gfx.render(&draw);
    gfx.render(&egui_output);
    if egui_output.needs_repaint() {
        app.window().request_frame();
    }
}

// Show file browser to select image to load
#[cfg(feature = "native_filedialog")]
fn browse_for_image_path(state: &mut OculanteState) {
    let start_directory = &state.persistent_settings.last_open_directory;

    let file_dialog_result = rfd::FileDialog::new()
        .add_filter("All Supported Image Types", utils::SUPPORTED_EXTENSIONS)
        .add_filter("All File Types", &["*"])
        .set_directory(start_directory)
        .pick_file();

    if let Some(file_path) = file_dialog_result {
        debug!("Selected File Path = {:?}", file_path);
        state.is_loaded = false;
        state.current_image = None;
        state
            .player
            .load(&file_path, state.message_channel.0.clone());
        if let Some(dir) = file_path.parent() {
            state.persistent_settings.last_open_directory = dir.to_path_buf();
        }
        state.current_path = Some(file_path);
        _ = state.persistent_settings.save();
    }
}

// Make sure offset is restricted to window size so we don't offset to infinity
fn limit_offset(app: &mut App, state: &mut OculanteState) {
    let window_size = app.window().size();
    let scaled_image_size = (
        state.image_dimension.0 as f32 * state.image_geometry.scale,
        state.image_dimension.1 as f32 * state.image_geometry.scale,
    );
    state.image_geometry.offset.x = state
        .image_geometry
        .offset
        .x
        .min(window_size.0 as f32)
        .max(-scaled_image_size.0);
    state.image_geometry.offset.y = state
        .image_geometry
        .offset
        .y
        .min(window_size.1 as f32)
        .max(-scaled_image_size.1);
}

fn set_zoom(scale: f32, from_center: Option<Vector2<f32>>, state: &mut OculanteState) {
    let delta = scale - state.image_geometry.scale;
    let zoom_point = from_center.unwrap_or(state.cursor);
    state.image_geometry.offset -= scale_pt(
        state.image_geometry.offset,
        zoom_point,
        state.image_geometry.scale,
        delta,
    );
    state.image_geometry.scale = scale;
}<|MERGE_RESOLUTION|>--- conflicted
+++ resolved
@@ -889,20 +889,6 @@
 
     let egui_output = plugins.egui(|ctx| {
         // the top menu bar
-<<<<<<< HEAD
-        egui::TopBottomPanel::top("menu")
-            .min_height(30.)
-            .default_height(30.)
-            .show(ctx, |ui| {
-
-                if state.file_browser_active {
-                    
-                }
-
-
-                main_menu(ui, state, app, gfx);
-            });
-=======
 
         if !state.persistent_settings.zen_mode {
             egui::TopBottomPanel::top("menu")
@@ -912,7 +898,6 @@
                     main_menu(ui, state, app, gfx);
                 });
         }
->>>>>>> 3446b0b3
 
         if state.persistent_settings.show_scrub_bar {
             egui::TopBottomPanel::bottom("scrubber")
