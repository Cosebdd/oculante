--- conflicted
+++ resolved
@@ -8,13 +8,9 @@
 use dds::DDS;
 use exr::prelude as exrs;
 use exr::prelude::*;
-<<<<<<< HEAD
-use image::{DynamicImage, EncodableLayout, GrayAlphaImage, GrayImage, Luma, RgbImage, RgbaImage};
-=======
 use image::{
     DynamicImage, EncodableLayout, GenericImageView, GrayAlphaImage, GrayImage, ImageDecoder, Rgb32FImage, RgbImage, RgbaImage
 };
->>>>>>> 15976e6a
 use jxl_oxide::{JxlImage, PixelFormat};
 use quickraw::{data, DemosaicingMethod, Export, Input, Output, OutputType};
 use rayon::prelude::{IntoParallelIterator, IntoParallelRefIterator, ParallelIterator};
@@ -289,10 +285,6 @@
 
                     bail!("{} from {:?}", e, img_location)
                 }
-<<<<<<< HEAD
-=======
-                Err(e) => bail!("{} from {:?}", e, img_location),
->>>>>>> 15976e6a
             }
         }
         "nef" | "cr2" | "dng" | "mos" | "erf" | "raf" | "arw" | "3fr" | "ari" | "srf" | "sr2"
