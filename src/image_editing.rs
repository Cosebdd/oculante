--- conflicted
+++ resolved
@@ -8,7 +8,7 @@
 use evalexpr::*;
 use fast_image_resize as fr;
 use image::{imageops, RgbaImage};
-use log::{debug, error, info};
+use log::{debug, error};
 use nalgebra::Vector4;
 use notan::egui::{self, lerp, DragValue, Sense, Vec2};
 use notan::egui::{Response, Ui};
@@ -16,8 +16,6 @@
 use rand::{thread_rng, Rng};
 use rayon::{iter::ParallelIterator, slice::ParallelSliceMut};
 use serde::{Deserialize, Serialize};
-use splines::Spline;
-use splines::{Interpolation, Key};
 
 #[derive(Debug, Deserialize, Serialize, Clone)]
 pub struct EditState {
@@ -249,7 +247,6 @@
 
             Self::GradientMap(pts) => {
                 ui.vertical(|ui| {
-<<<<<<< HEAD
                     use egui::epaint::*;
 
                     const RECT_WIDTH: usize = 255;
@@ -262,18 +259,6 @@
                     if len < 2 {
                         error!("You need at least two points in your gradient");
                     }
-=======
-                    // Make sure points are monotonic ascending
-
-                    use egui::epaint::*;
-
-                    let (rect, mut response) =
-                        ui.allocate_at_least(vec2(256., 50.), Sense::click_and_drag());
-
-                    let mut n = pts.len();
-                    let len = pts.len();
-                    assert!(n >= 2);
->>>>>>> e744d22e
                     let mut mesh = Mesh::default();
 
                     let mut i: usize = 0;
@@ -281,16 +266,11 @@
                     // paint gradient
                     for &color in pts.iter() {
                         let t = color.pos as f32 / u8::MAX as f32;
-<<<<<<< HEAD
                         let x = lerp(gradient_rect.x_range(), t);
-=======
-                        let x = lerp(rect.x_range(), t);
->>>>>>> e744d22e
                         let egui_color =
                             // Color32::from_rgb(color.1[0], color.1[1], color.1[2]).additive();
                             Color32::from_rgb(color.r(), color.g(), color.b());
 
-<<<<<<< HEAD
                         // if first point is shifted, so we clamp and insert first
                         if i == 0 && color.pos > 0 {
                             let x = gradient_rect.left();
@@ -306,29 +286,10 @@
                         mesh.colored_vertex(pos2(x, gradient_rect.top()), egui_color);
                         mesh.colored_vertex(pos2(x, gradient_rect.bottom()), egui_color);
                         if i < len_with_extra_pts - 1 {
-=======
-                        // first point is shifted, so we clamp
-                        if i == 0 && color.pos > 0 {
-                            let x = rect.left();
-                            mesh.colored_vertex(pos2(x, rect.top()), egui_color);
-                            mesh.colored_vertex(pos2(x, rect.bottom()), egui_color);
-                            mesh.add_triangle(2 * i as u32, 2 * i as u32 + 1, 2 * i as u32 + 2);
-                            mesh.add_triangle(2 * i as u32 + 1, 2 * i as u32 + 2, 2 * i as u32 + 3);
-                            i += 1;
-                            n += 1;
-                        }
-                        if i == pts.len() - 1 {
-                            // x = rect.right();
-                        }
-                        mesh.colored_vertex(pos2(x, rect.top()), egui_color);
-                        mesh.colored_vertex(pos2(x, rect.bottom()), egui_color);
-                        if i < n - 1 {
->>>>>>> e744d22e
                             let i = i as u32;
                             mesh.add_triangle(2 * i, 2 * i + 1, 2 * i + 2);
                             mesh.add_triangle(2 * i + 1, 2 * i + 2, 2 * i + 3);
                         }
-<<<<<<< HEAD
 
                         // if last point is shifted, insert extra one at end
                         if i == len_with_extra_pts - 1 && color.pos < RECT_WIDTH as u8 {
@@ -340,34 +301,19 @@
                             i += 1;
                             len_with_extra_pts += 1;
                         }
-=======
->>>>>>> e744d22e
                         i += 1;
                     }
 
                     ui.painter().add(Shape::mesh(mesh));
 
-<<<<<<< HEAD
-=======
-                    // gradient stop ui
-
-                    ui.ctx().request_repaint();
-
->>>>>>> e744d22e
                     let pts_cpy = pts.clone();
 
                     for (ptnum, gradient_stop) in pts.iter_mut().enumerate() {
                         let mut is_hovered = false;
 
                         if let Some(hover) = response.hover_pos() {
-<<<<<<< HEAD
                             let mouse_pos_in_gradient =
                                 (hover.x - gradient_rect.left()).clamp(0.0, 255.) as i32;
-=======
-                            // let rel_pos = (hover.x - rect.left()).clamp(0.0, 255.)/255.;
-                            let mouse_pos_in_gradient =
-                                (hover.x - rect.left()).clamp(0.0, 255.) as i32;
->>>>>>> e744d22e
 
                             // check which point is closest
 
@@ -375,16 +321,11 @@
                                 is_hovered = true;
 
                                 // on click, set the id
-<<<<<<< HEAD
                                 if ui
                                     .ctx()
                                     .input()
                                     .pointer
                                     .button_down(egui::PointerButton::Primary)
-=======
-
-                                if ui.ctx().input().pointer.any_down()
->>>>>>> e744d22e
                                     && ui
                                         .ctx()
                                         .data()
@@ -398,7 +339,6 @@
                                 }
                             }
 
-<<<<<<< HEAD
                             // Button down: move point with matching id
                             if ui
                                 .ctx()
@@ -408,13 +348,6 @@
                                 && ui.ctx().data().get_temp::<usize>("gradient".into())
                                     == Some(gradient_stop.id)
                             {
-=======
-                            if ui.ctx().input().pointer.any_down()
-                                && ui.ctx().data().get_temp::<usize>("gradient".into())
-                                    == Some(gradient_stop.id)
-                            {
-                                // let id = ui.ctx().data().
->>>>>>> e744d22e
                                 gradient_stop.pos = mouse_pos_in_gradient as u8;
                                 response.mark_changed();
                             }
@@ -422,39 +355,21 @@
 
                         if ui.ctx().input().pointer.any_released() {
                             ui.ctx().data().remove::<usize>("gradient".into());
-<<<<<<< HEAD
-=======
-                            // ui.ctx().data().clear();
->>>>>>> e744d22e
                             debug!("clear dta");
                         }
 
                         ui.painter().vline(
-<<<<<<< HEAD
                             gradient_rect.left() + gradient_stop.pos as f32,
                             gradient_rect.bottom()..=(gradient_rect.top() + 25.),
-=======
-                            rect.left() + gradient_stop.pos as f32,
-                            rect.bottom()..=(rect.top() + 25.),
->>>>>>> e744d22e
                             Stroke::new(
                                 if is_hovered { 4. } else { 1. },
                                 Color32::from_rgb(
                                     255 - gradient_stop.r(),
                                     255 - gradient_stop.r(),
                                     255 - gradient_stop.r(),
-<<<<<<< HEAD
                                 ),
                             ),
                         );
-=======
-                                ), // Color32::from_gray(200).linear_multiply(0.5),
-                            ),
-                        );
-
-                        // ui.painter().arrow(Pos2::new(rect.left()+ color.0 as f32, rect.bottom()), Vec2::new(0.0, 20.), Stroke::new(4., Color32::RED));
-                        // ui.painter().rect(Rect::from_two_pos(Pos2::new(rect.left() + color.0, rect.bottom()), Pos2::new(0,1 , ));
->>>>>>> e744d22e
                     }
 
                     let mut delete = None;
@@ -480,11 +395,7 @@
                                 response.mark_changed();
                             }
 
-<<<<<<< HEAD
                             // make sure we have at least two points
-=======
-                            //❌🗑
->>>>>>> e744d22e
                             if len > 2 {
                                 if ui.button("🗑").clicked() {
                                     delete = Some(i);
@@ -493,11 +404,7 @@
                         });
                     }
 
-<<<<<<< HEAD
                     if ui.button("Add point").clicked() {
-=======
-                    if ui.button("+").clicked() {
->>>>>>> e744d22e
                         pts.push(GradientStop::new(128, [0, 0, 0]));
                         response.mark_changed();
                     }
@@ -506,11 +413,8 @@
                         response.mark_changed();
                     }
 
-<<<<<<< HEAD
                     // Make sure points are monotonic ascending by position
 
-=======
->>>>>>> e744d22e
                     pts.sort_by(|a, b| a.pos.cmp(&b.pos));
 
                     response
@@ -884,19 +788,12 @@
 
             Self::GradientMap(col) => {
                 let brightness = 0.299 * p[0] + 0.587 * p[1] + 0.114 * p[2];
-<<<<<<< HEAD
                 // let res = interpolate_spline(col, brightness);
                 // let res = interpolate(col, brightness);
                 let res = interpolate_u8(col, (brightness * 255.) as u8);
                 p[0] = res[0] as f32 / 255.;
                 p[1] = res[1] as f32 / 255.;
                 p[2] = res[2] as f32 / 255.;
-=======
-                let res = interpolate_spline(col, brightness);
-                p[0] = res[0];
-                p[1] = res[1];
-                p[2] = res[2];
->>>>>>> e744d22e
             }
             Self::Expression(expr) => {
                 let mut context = context_map! {
@@ -1127,7 +1024,6 @@
     Ok(())
 }
 
-<<<<<<< HEAD
 fn interpolate_u8(data: &Vec<GradientStop>, pt: u8) -> [u8; 3] {
     // debug!("Pt is {pt}");
 
@@ -1163,77 +1059,6 @@
     }
 
     [0, 255, 0]
-=======
-fn interpolate(data: &Vec<(u8, [u8; 3])>, pt: u8) -> [u8; 3] {
-    for (i, current) in data.iter().enumerate() {
-        if let Some(next) = data.get(i + 1) {
-            //find nearest points
-            if pt > current.0 && pt < next.0 {
-                //now interpolate
-
-                let res = [
-                    lerp(current.1[0] as f32..=next.1[0] as f32, pt as f32 / 255.) as u8,
-                    lerp(current.1[1] as f32..=next.1[1] as f32, pt as f32 / 255.) as u8,
-                    lerp(current.1[2] as f32..=next.1[2] as f32, pt as f32 / 255.) as u8,
-                    // current.1[0].lerp
-                ];
-                return res;
-            }
-        }
-    }
-
-    // use splines::{Interpolation, Key, Spline};
-
-    // let mut pts = vec![];
-
-    // for d in data {
-    //     pts.push(Key::new(d.0, d.1[0] as f32, Interpolation::default()));
-    // }
-    // let spline = Spline::from_vec(pts);
-    // spline.clamped_sample(pt).unwrap_or_default();
-
-    [255, 0, 00]
-    // res
-}
-
-/// pt: 0-1
-fn interpolate_spline(data: &Vec<GradientStop>, pt: f32) -> [f32; 3] {
-    let data = data
-        .iter()
-        .map(|d| {
-            (
-                d.pos as f32 / 255.,
-                [
-                    d.r() as f32 / 255.,
-                    d.g() as f32 / 255.,
-                    d.b() as f32 / 255.,
-                ],
-            )
-        })
-        .collect::<Vec<_>>();
-
-    let mut r_pts = vec![];
-    let mut g_pts = vec![];
-    let mut b_pts = vec![];
-
-    for d in data {
-        r_pts.push(Key::new(d.0, d.1[0] as f32, Interpolation::default()));
-        g_pts.push(Key::new(d.0, d.1[1] as f32, Interpolation::default()));
-        b_pts.push(Key::new(d.0, d.1[2] as f32, Interpolation::default()));
-    }
-
-    let r_spline = Spline::from_vec(r_pts);
-    let g_spline = Spline::from_vec(g_pts);
-    let b_spline = Spline::from_vec(b_pts);
-
-    [
-        r_spline.clamped_sample(pt).unwrap_or_default(),
-        g_spline.clamped_sample(pt).unwrap_or_default(),
-        b_spline.clamped_sample(pt).unwrap_or_default(),
-    ]
-
-    // res
->>>>>>> e744d22e
 }
 
 fn closest_pt(data: &Vec<GradientStop>, value: u8) -> usize {
@@ -1250,10 +1075,6 @@
             if current.pos <= value && next.pos >= value {
                 let l_dist = (value as i32 - current.pos as i32).abs();
                 let r_dist = (next.pos as i32 - value as i32).abs();
-<<<<<<< HEAD
-=======
-                dbg!(i, value, l_dist, r_dist,);
->>>>>>> e744d22e
                 if l_dist <= r_dist {
                     return i;
                 } else {
@@ -1293,7 +1114,6 @@
             col: rgb,
         }
     }
-<<<<<<< HEAD
 }
 
 #[test]
@@ -1317,6 +1137,4 @@
     let res = interpolate_u8(&map, 5);
 
     debug!("result: {:?}", res);
-=======
->>>>>>> e744d22e
 }